--- conflicted
+++ resolved
@@ -11,11 +11,8 @@
 import { FaFile, FaTrash, FaEye, FaUpload } from "react-icons/fa";
 import SchemaColumnMapper from "../SchemaColumnMapper";
 import { Button, Card } from "../ui";
-<<<<<<< HEAD
+import { v4 as uuidv4 } from "uuid";
 import { parseFileClient } from "../../utils/clientParse";
-=======
-import { v4 as uuidv4 } from "uuid";
->>>>>>> 48d7f2f3
 
 interface FileData {
   id: string;
